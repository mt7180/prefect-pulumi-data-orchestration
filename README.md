--- conflicted
+++ resolved
@@ -241,11 +241,7 @@
 1) Serving flows on long-lived infrastructure: start a long-running process with the **.serve()** method in a location of choice  (often within a Docker container) that is responsible for managing all of the runs for the associated deployment(s). The process stays in communication with Prefect API and monitors and executes each flow run. It is simple, fast and the user has maximum control over infrastructure, but since it is a long running process, it is more costly since infrastructure must run the whole time.
 2) Dynamically provisioning infrastructure with workers: **.deploy()** a flow to a work pool and then a worker will pick it up to execute the flow run on your infrastructure. In pull work pools you need to set up and maintain your own worker (but we will use the new push work pool feature). The infrastructure is ephemeral and dynamically provisioned, which allows to essentially "scale to zero" when nothing is running, as the worker process is much more lightweight than the workflows themselves, which is a big advantage. On the other hand, it is a more complex approach since a worker has more components and may be more difficult to set up and understand.
 
-<<<<<<< HEAD
-We will opt for the second approach and deploy() or flow to run serverless, which has recently become much easier with the push work pools. However, since we are using multiple frameworks here, we must first complete the following prerequisites.
-=======
-We will opt for the second approach and deploy() our flow, which has recently become much easier with the push work pools. However, since we are using multiple frameworks here, we must first complete the following prerequisites.
->>>>>>> 49b87c7b
+We will opt for the second approach and deploy() our flow to run serverless, which has recently become much easier with the push work pools. However, since we are using multiple frameworks here, we must first complete the following prerequisites.
 
 > **_NOTE:_** unfortunately it takes some time until the entso-e access is granted, but in the meantime you may want to get familiar with all the other frameworks and resources
 
